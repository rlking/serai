--- conflicted
+++ resolved
@@ -1,123 +1,5 @@
 mod send;
 pub(crate) use send::test_send;
 
-<<<<<<< HEAD
-use async_trait::async_trait;
-
-use rand_core::OsRng;
-
-use frost::Participant;
-
-use crate::{
-  NetworkError, Network,
-  coin::{Coin, Monero},
-  wallet::{WalletKeys, MemCoinDb, Wallet},
-};
-
-#[derive(Clone)]
-struct LocalNetwork {
-  i: Participant,
-  size: u16,
-  round: usize,
-  #[allow(clippy::type_complexity)]
-  rounds: Arc<RwLock<Vec<HashMap<Participant, Vec<u8>>>>>,
-}
-
-impl LocalNetwork {
-  fn new(size: u16) -> Vec<LocalNetwork> {
-    let rounds = Arc::new(RwLock::new(vec![]));
-    let mut res = vec![];
-    for i in 1 ..= size {
-      res.push(LocalNetwork {
-        i: Participant::new(i).unwrap(),
-        size,
-        round: 0,
-        rounds: rounds.clone(),
-      });
-    }
-    res
-  }
-}
-
-#[async_trait]
-impl Network for LocalNetwork {
-  async fn round(&mut self, data: Vec<u8>) -> Result<HashMap<Participant, Vec<u8>>, NetworkError> {
-    {
-      let mut rounds = self.rounds.write().unwrap();
-      if rounds.len() == self.round {
-        rounds.push(HashMap::new());
-      }
-      rounds[self.round].insert(self.i, data);
-    }
-
-    while {
-      let read = self.rounds.try_read().unwrap();
-      read[self.round].len() != usize::from(self.size)
-    } {
-      tokio::task::yield_now().await;
-    }
-
-    let mut res = self.rounds.try_read().unwrap()[self.round].clone();
-    res.remove(&self.i);
-    self.round += 1;
-    Ok(res)
-  }
-}
-
-async fn test_send<C: Coin + Clone>(coin: C, fee: C::Fee) {
-  // Mine blocks so there's a confirmed block
-  coin.mine_block().await;
-  let latest = coin.get_latest_block_number().await.unwrap();
-
-  let mut keys = frost::tests::key_gen::<_, C::Curve>(&mut OsRng);
-  let threshold = keys[&Participant::new(1).unwrap()].params().t();
-  let mut networks = LocalNetwork::new(threshold);
-
-  let mut wallets = vec![];
-  for i in 1 ..= threshold {
-    let mut wallet = Wallet::new(MemCoinDb::new(), coin.clone());
-    wallet.acknowledge_block(0, latest);
-    wallet.add_keys(&WalletKeys::new(keys.remove(&Participant::new(i).unwrap()).unwrap(), 0));
-    wallets.push(wallet);
-  }
-
-  // Get the chain to a length where blocks have sufficient confirmations
-  while (latest + (C::CONFIRMATIONS - 1)) > coin.get_latest_block_number().await.unwrap() {
-    coin.mine_block().await;
-  }
-
-  for wallet in wallets.iter_mut() {
-    // Poll to activate the keys
-    wallet.poll().await.unwrap();
-  }
-
-  coin.test_send(wallets[0].address()).await;
-
-  let mut futures = vec![];
-  for (network, wallet) in networks.iter_mut().zip(wallets.iter_mut()) {
-    wallet.poll().await.unwrap();
-
-    let latest = coin.get_latest_block_number().await.unwrap();
-    wallet.acknowledge_block(1, latest - (C::CONFIRMATIONS - 1));
-    let signable = wallet
-      .prepare_sends(1, vec![(wallet.address(), 10000000000)], fee)
-      .await
-      .unwrap()
-      .1
-      .swap_remove(0);
-    futures.push(wallet.attempt_send(network, signable));
-  }
-
-  println!("{:?}", hex::encode(futures::future::join_all(futures).await.swap_remove(0).unwrap().0));
-}
-
-#[tokio::test]
-async fn monero() {
-  let monero = Monero::new("http://127.0.0.1:18081".to_string()).await;
-  let fee = monero.get_fee().await;
-  test_send(monero, fee).await;
-}
-=======
 mod bitcoin;
-mod monero;
->>>>>>> f4e2da27
+mod monero;